module Gillespie

using Distributions
using DataFrames
<<<<<<< HEAD
using Compat: view
=======
using QuadGK
using Roots
using Compat: UTF8String, view
>>>>>>> 34e7390a

export
    ssa,
    gillespie,
    jensen,
    truejump,
    ssa_data,
    pfsample,
    SSAArgs,
    SSAStats,
    SSAResult

include("SSA.jl")

"
This function performs stochastic simulation, currently using either the Doob-Gillespie algorithm or Jensen's method. It takes the following arguments:

- **x0** : a `Vector` of `Int64`, representing the initial states of the system.
- **F** : a `Function` or a callable type, which itself takes two arguments; x, a `Vector` of `Int64` representing the states, and parms, a `Vector` of `Float64` representing the parameters of the system. In the case of time-varying rates (for algorithms `:jensen` and `:tjm`), there should be a third argument, the time of the system.
- **nu** : a `Matrix` of `Int64`, representing the transitions of the system, organised by row.
- **parms** : a `Vector` of `Float64` representing the parameters of the system.
- **tf** : the final simulation time (`Float64`)

There are several named arguments:

- **algo**: the algorithm to use (`Symbol`, either `:gillespie` (default), ':jensen', or ':tjm').
- **max_rate**: the maximum rate (`Float64`, for Jensen's method only).
- **thin**: (`Bool`) whether to thin jumps for Jensens method (default: `true`).

"
function ssa(x0::Vector{Int64},F::Base.Callable,nu::Matrix{Int64},parms::Vector{Float64},tf::Float64; algo=:gillespie, max_rate::Float64=0.0, thin::Bool=true)
  @assert algo in [:gillespie,:jensen,:tjm] "Available algorithms are :gillespie, :jensen, and :tjm"
  if algo == :gillespie
    return gillespie(x0,F,nu,parms,tf)
  end
  if algo == :jensen
    return jensen(x0,F,nu,parms,tf,max_rate,thin)
  end
  if algo == :tjm
    return tjm(x0,F,nu,parms,tf)
  end
end

end # module<|MERGE_RESOLUTION|>--- conflicted
+++ resolved
@@ -2,13 +2,9 @@
 
 using Distributions
 using DataFrames
-<<<<<<< HEAD
 using Compat: view
-=======
 using QuadGK
 using Roots
-using Compat: UTF8String, view
->>>>>>> 34e7390a
 
 export
     ssa,
